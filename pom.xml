--- conflicted
+++ resolved
@@ -8,11 +8,7 @@
     Please follow the naming scheme YEAR.MONTH.RELEASE_NO_OF_MONTH
     (eg. 2016.4.1 for second release in Apr 2016)
     -->
-<<<<<<< HEAD
-    <version>2025.10.1-SNAPSHOT</version>
-=======
     <version>2025.10.4-SNAPSHOT</version>
->>>>>>> eee9f55e
 
     <name>OpenChemLib</name>
     <description>Open Source Chemistry Library</description>
